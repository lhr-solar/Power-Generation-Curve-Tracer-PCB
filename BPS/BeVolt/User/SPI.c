/** SPI.c
 * SPI driver for all modules using SPI protocol.
 * To use this driver, you must initialize your own chip select GPIO pins in your respective source files.
 * @authors Sijin Woo, Chase Block
 * @lastRevised 10/2/2018
 */

/** Pins:
 * SPI1:
 * 		PB3 : SCK
 *		PB4 : MISO
 *		PB5 : MOSI 
 */

#include <stdint.h>
#include "stm32f4xx.h"

/** SPI1_Init
 * Initializes SPI1 for multiple slaves to use
 */
void SPI_Init8(void){
	GPIO_InitTypeDef GPIO_InitStruct;
	SPI_InitTypeDef SPI_InitStruct;
	
	RCC_AHB1PeriphClockCmd(RCC_AHB1Periph_GPIOB, ENABLE);	// 1) Initialize GPIO portB clock
	RCC_APB2PeriphClockCmd(RCC_APB2Periph_SPI1, ENABLE);
	
	GPIO_InitStruct.GPIO_Pin = GPIO_Pin_3 | GPIO_Pin_4 | GPIO_Pin_5;		// 2) Initialize which pins to use
	GPIO_InitStruct.GPIO_Mode = GPIO_Mode_AF;							// 3) Set PA8 and PA9 as alternate function
	GPIO_InitStruct.GPIO_PuPd = GPIO_PuPd_UP;							// 4) Set the resistor to pull-up
	GPIO_InitStruct.GPIO_Speed = GPIO_Speed_50MHz;					// 5) Initialize the speed of communication as 25 MHz
	GPIO_InitStruct.GPIO_OType = GPIO_OType_PP;						// 6) Set to open drain
	GPIO_Init(GPIOB, &GPIO_InitStruct);
	
	GPIO_PinAFConfig(GPIOB, GPIO_PinSource3, GPIO_AF_SPI1);
	GPIO_PinAFConfig(GPIOB, GPIO_PinSource4, GPIO_AF_SPI1);
	GPIO_PinAFConfig(GPIOB, GPIO_PinSource5, GPIO_AF_SPI1);
	
	SPI_InitStruct.SPI_Direction = SPI_Direction_2Lines_FullDuplex;
	SPI_InitStruct.SPI_Mode = SPI_Mode_Master;
	SPI_InitStruct.SPI_DataSize = SPI_DataSize_8b;
	SPI_InitStruct.SPI_CPOL = SPI_CPOL_High;
	SPI_InitStruct.SPI_CPHA = SPI_CPHA_2Edge;
	SPI_InitStruct.SPI_NSS = SPI_NSS_Soft;
	SPI_InitStruct.SPI_BaudRatePrescaler = SPI_BaudRatePrescaler_256;
	SPI_InitStruct.SPI_FirstBit = SPI_FirstBit_MSB;
	SPI_InitStruct.SPI_CRCPolynomial = 7;	
	SPI_Init(SPI1, &SPI_InitStruct);
	SPI_Cmd(SPI1, ENABLE);
}

void SPI_Init16(void){
	GPIO_InitTypeDef GPIO_InitStruct;
	SPI_InitTypeDef SPI_InitStruct;
	
	RCC_AHB1PeriphClockCmd(RCC_AHB1Periph_GPIOB, ENABLE);	// 1) Initialize GPIO portB clock
	RCC_APB1PeriphClockCmd(RCC_APB1Periph_SPI2, ENABLE);
	
	GPIO_InitStruct.GPIO_Pin = GPIO_Pin_13 | GPIO_Pin_14 | GPIO_Pin_15;		// 2) Initialize which pins to use
	GPIO_InitStruct.GPIO_Mode = GPIO_Mode_AF;							// 3) Set PA8 and PA9 as alternate function
	GPIO_InitStruct.GPIO_PuPd = GPIO_PuPd_UP;							// 4) Set the resistor to pull-up
	GPIO_InitStruct.GPIO_Speed = GPIO_Speed_50MHz;					// 5) Initialize the speed of communication as 25 MHz
	GPIO_InitStruct.GPIO_OType = GPIO_OType_PP;						// 6) Set to open drain
	GPIO_Init(GPIOB, &GPIO_InitStruct);
	
	GPIO_PinAFConfig(GPIOB, GPIO_PinSource3, GPIO_AF_SPI2);
	GPIO_PinAFConfig(GPIOB, GPIO_PinSource4, GPIO_AF_SPI2);
	GPIO_PinAFConfig(GPIOB, GPIO_PinSource5, GPIO_AF_SPI2);
	
	SPI_InitStruct.SPI_Direction = SPI_Direction_2Lines_FullDuplex;
	SPI_InitStruct.SPI_Mode = SPI_Mode_Master;
	SPI_InitStruct.SPI_DataSize = SPI_DataSize_8b;
	SPI_InitStruct.SPI_CPOL = SPI_CPOL_High;
	SPI_InitStruct.SPI_CPHA = SPI_CPHA_2Edge;
	SPI_InitStruct.SPI_NSS = SPI_NSS_Soft;
	SPI_InitStruct.SPI_BaudRatePrescaler = SPI_BaudRatePrescaler_256;
	SPI_InitStruct.SPI_FirstBit = SPI_FirstBit_MSB;
	SPI_InitStruct.SPI_CRCPolynomial = 7;	
	SPI_Init(SPI2, &SPI_InitStruct);
	SPI_Cmd(SPI2, ENABLE);
}

/** SPI1_Write
 * Sends data to slave
 * NOTE: You must bring CS down before calling this function and raise it up after finishing
 * @param ptr to unsigned 8-bit tx buffer, number of bytes to send
 */
<<<<<<< HEAD
void SPI1_Write(uint8_t *txBuf, uint32_t txSize){
=======
void SPI_Write8(uint8_t *txBuf, uint32_t txSize){
>>>>>>> f6d60dcc
	//SPI1->DR = 0xCC;
	for(uint32_t i = 0; i < txSize; i++){
		while((SPI1->SR&SPI_SR_TXE) != SPI_SR_TXE);
		SPI1->DR = txBuf[i] & 0xFF;
		while((SPI1->SR&SPI_SR_RXNE) == SPI_SR_RXNE){
			uint32_t volatile junk = SPI1->DR;
		}
	}
	while((SPI1->SR&SPI_SR_BSY) == SPI_SR_BSY);	// Have to wait until transmission is done
}

/** SPI1_Read
 * Reads data from slave and places it in rxBuf and rxSize
 * NOTE: You must bring CS down before calling this function and raise it up after finishing
 * @param ptr to unsigned 8-bit rx buffer, number of bytes to read
 */
void SPI_Read8(uint8_t *rxBuf, uint32_t rxSize){
	for(uint32_t i = 0; i < rxSize; i++){
		SPI1->DR = 0xFF;		// Send nothing
		while((SPI1->SR&SPI_SR_RXNE) != SPI_SR_RXNE);
		rxBuf[i] = SPI1->DR;
	}
	while((SPI1->SR&SPI_SR_BSY) == SPI_SR_BSY);	// Have to wait until transmission is done
}

/** SPI1_WriteRead
 * Sends and receives data from slave
 * NOTE: You must bring CS down before calling this function and raise it up after finishing
 * @param ptr to unsigned 8-bit tx buffer, number of bytes to sen, ptr to unsigned 16-bit rx buffer, number of bytes to rea
 */
<<<<<<< HEAD
void SPI1_WriteRead(uint8_t *txBuf, uint32_t txSize, uint8_t *rxBuf, uint32_t rxSize){
=======
void SPI_WriteRead8(uint8_t *txBuf, uint32_t txSize, uint8_t *rxBuf, uint32_t rxSize){
>>>>>>> f6d60dcc
	uint32_t rxIdx = 0;
	for(uint32_t txIdx = 0; txIdx < txSize; txIdx++){
		while((SPI1->SR&SPI_SR_TXE) != SPI_SR_TXE);
		SPI1->DR = txBuf[txIdx] & 0xFF;
<<<<<<< HEAD
=======
		if(rxIdx < rxSize){
			while((SPI1->SR&SPI_SR_RXNE) != SPI_SR_RXNE);
			rxBuf[rxIdx] = SPI1->DR;
			rxIdx++;
		}
	}
	
	for(; rxIdx < rxSize; ++rxIdx){
>>>>>>> f6d60dcc
		while((SPI1->SR&SPI_SR_RXNE) != SPI_SR_RXNE);
		rxBuf[rxIdx] = SPI1->DR;
		rxIdx++;
	}
<<<<<<< HEAD
	while((SPI1->SR&SPI_SR_BSY) == SPI_SR_BSY);	// Have to wait until transmission is done
=======
	
	while((SPI1->SR&SPI_SR_BSY) == SPI_SR_BSY);	// Have to wait until transmission is done
}

/** SPI1_Write
 * Sends data to slave
 * NOTE: You must bring CS down before calling this function and raise it up after finishing
 * @param ptr to unsigned 8-bit tx buffer, number of bytes to send
 */
void SPI_Write16(uint16_t *txBuf, uint32_t txSize){
	//SPI1->DR = 0xCC;
	for(uint32_t i = 0; i < txSize; i++){
		while((SPI2->SR&SPI_SR_TXE) != SPI_SR_TXE);
		SPI2->DR = txBuf[i] & 0xFF;
		while((SPI2->SR&SPI_SR_RXNE) == SPI_SR_RXNE){
			uint32_t volatile junk = SPI2->DR;
		}
	}
	while((SPI2->SR&SPI_SR_BSY) == SPI_SR_BSY);	// Have to wait until transmission is done
}

/** SPI1_Read
 * Reads data from slave and places it in rxBuf and rxSize
 * NOTE: You must bring CS down before calling this function and raise it up after finishing
 * @param ptr to unsigned 8-bit rx buffer, number of bytes to read
 */
void SPI_Read16(uint16_t *rxBuf, uint32_t rxSize){
	for(uint32_t i = 0; i < rxSize; i++){
		SPI2->DR = 0xFF;		// Send nothing
		while((SPI2->SR&SPI_SR_RXNE) != SPI_SR_RXNE);
		rxBuf[i] = SPI2->DR;
	}
	while((SPI2->SR&SPI_SR_BSY) == SPI_SR_BSY);	// Have to wait until transmission is done
}

/** SPI1_WriteRead
 * Sends and receives data from slave
 * NOTE: You must bring CS down before calling this function and raise it up after finishing
 * @param ptr to unsigned 8-bit tx buffer, number of bytes to sen, ptr to unsigned 16-bit rx buffer, number of bytes to rea
 */
void SPI_WriteRead16(uint16_t *txBuf, uint32_t txSize, uint16_t *rxBuf, uint32_t rxSize){
	uint32_t rxIdx = 0;
	for(uint32_t txIdx = 0; txIdx < txSize; txIdx++){
		while((SPI2->SR&SPI_SR_TXE) != SPI_SR_TXE);
		SPI2->DR = txBuf[txIdx] & 0xFF;
		if(rxIdx < rxSize){
			while((SPI2->SR&SPI_SR_RXNE) != SPI_SR_RXNE);
			rxBuf[rxIdx] = SPI2->DR;
			rxIdx++;
		}
	}
	
	for(; rxIdx < rxSize; ++rxIdx){
		while((SPI2->SR&SPI_SR_RXNE) != SPI_SR_RXNE);
		rxBuf[rxIdx] = SPI2->DR;
		rxIdx++;
	}
	
	while((SPI2->SR&SPI_SR_BSY) == SPI_SR_BSY);	// Have to wait until transmission is done
>>>>>>> f6d60dcc
}<|MERGE_RESOLUTION|>--- conflicted
+++ resolved
@@ -15,8 +15,8 @@
 #include <stdint.h>
 #include "stm32f4xx.h"
 
-/** SPI1_Init
- * Initializes SPI1 for multiple slaves to use
+/** SPI_Init8
+ * Initializes SPI1 for multiple slaves to use. This SPI line is for 8 bit message formats.
  */
 void SPI_Init8(void){
 	GPIO_InitTypeDef GPIO_InitStruct;
@@ -49,6 +49,9 @@
 	SPI_Cmd(SPI1, ENABLE);
 }
 
+/** SPI_Init16
+ * Initialize SPI2. This SPI line is for 16 bit message formats.
+ */
 void SPI_Init16(void){
 	GPIO_InitTypeDef GPIO_InitStruct;
 	SPI_InitTypeDef SPI_InitStruct;
@@ -85,11 +88,7 @@
  * NOTE: You must bring CS down before calling this function and raise it up after finishing
  * @param ptr to unsigned 8-bit tx buffer, number of bytes to send
  */
-<<<<<<< HEAD
-void SPI1_Write(uint8_t *txBuf, uint32_t txSize){
-=======
 void SPI_Write8(uint8_t *txBuf, uint32_t txSize){
->>>>>>> f6d60dcc
 	//SPI1->DR = 0xCC;
 	for(uint32_t i = 0; i < txSize; i++){
 		while((SPI1->SR&SPI_SR_TXE) != SPI_SR_TXE);
@@ -120,34 +119,17 @@
  * NOTE: You must bring CS down before calling this function and raise it up after finishing
  * @param ptr to unsigned 8-bit tx buffer, number of bytes to sen, ptr to unsigned 16-bit rx buffer, number of bytes to rea
  */
-<<<<<<< HEAD
-void SPI1_WriteRead(uint8_t *txBuf, uint32_t txSize, uint8_t *rxBuf, uint32_t rxSize){
-=======
 void SPI_WriteRead8(uint8_t *txBuf, uint32_t txSize, uint8_t *rxBuf, uint32_t rxSize){
->>>>>>> f6d60dcc
 	uint32_t rxIdx = 0;
 	for(uint32_t txIdx = 0; txIdx < txSize; txIdx++){
 		while((SPI1->SR&SPI_SR_TXE) != SPI_SR_TXE);
 		SPI1->DR = txBuf[txIdx] & 0xFF;
-<<<<<<< HEAD
-=======
 		if(rxIdx < rxSize){
 			while((SPI1->SR&SPI_SR_RXNE) != SPI_SR_RXNE);
 			rxBuf[rxIdx] = SPI1->DR;
 			rxIdx++;
 		}
 	}
-	
-	for(; rxIdx < rxSize; ++rxIdx){
->>>>>>> f6d60dcc
-		while((SPI1->SR&SPI_SR_RXNE) != SPI_SR_RXNE);
-		rxBuf[rxIdx] = SPI1->DR;
-		rxIdx++;
-	}
-<<<<<<< HEAD
-	while((SPI1->SR&SPI_SR_BSY) == SPI_SR_BSY);	// Have to wait until transmission is done
-=======
-	
 	while((SPI1->SR&SPI_SR_BSY) == SPI_SR_BSY);	// Have to wait until transmission is done
 }
 
@@ -206,5 +188,4 @@
 	}
 	
 	while((SPI2->SR&SPI_SR_BSY) == SPI_SR_BSY);	// Have to wait until transmission is done
->>>>>>> f6d60dcc
 }