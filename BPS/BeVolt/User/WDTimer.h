--- conflicted
+++ resolved
@@ -26,18 +26,4 @@
  */
 void WDTimer_Reset(void);
 
-/** WWDG_IRQHandler
- *	Problem -> Disconnects the contactor
- */
-<<<<<<< HEAD
-void WWDG_IRQHandler(void);
-=======
-void WDTimer_Stop(void);
-
-/** WDTimer_FaultDetection
- *
- */
-uint8_t WDTimer_FaultDetection(void);
->>>>>>> 47cd1b88
-
 #endif