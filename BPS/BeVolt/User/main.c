--- conflicted
+++ resolved
@@ -91,8 +91,6 @@
 	}
 }
 
-<<<<<<< HEAD
-=======
 // Gyro test
 #include "FXAS21002CQR1.h"
 int gyroTestmain(){
@@ -102,5 +100,4 @@
 		uint16_t *vals = FXAS21002CQR1_Measure();
 		// print or something
 	}
-}
->>>>>>> f6d60dcc
+}