#include <stdint.h>
#include "stm32f4xx.h"

/** Soc_Init
 * Initializes necessary timer and values to begin state of charge
 * calculation algorithm.
 */
void SoC_Init(void){
<<<<<<< HEAD
	uint32_t x = 5;
=======
	int32_t accum = 0;
>>>>>>> 3b3b29d5
	// TODO: Initilize timer. 32 bit timer.
}

/** SoC_Calculate
 * Calculates new SoC depending on the current reading
 * @param current reading from hall effect sensors. Fixed point of 0.0001 (1.500 Amps = 15000)
 */
void SoC_Calculate(int32_t amps){
	// TODO: Coloumb counting algorithm.
	// Accumulator summation
}

/** SoC_Calibrate
 * Calibrates the SoC. Whenever the BPS trips, the SoC should recalibrate. If an undervoltage
 * fault occurs, the SoC calibrates to 0% and whenever there is an overvoltage, the SoC calibrates
 * to 100%.
 * @param voltage fault type. 0 if under voltage, 1 if over voltage
 */
void SoC_Calibrate(int32_t faultType){
	// TODO: depending on fault type, the accumulator should be set t 0% or 100%
}

/** SoC_GetPercent
 * Gets the percentage of charge left in the battery pack
 * @return fixed point percentage. Resolution = 0.01 (45.55% = 4555)
 */
int32_t SoC_GetPercent(void){
	// TODO: returns percentage of charge
}

/** SoC_SetAccum 
 * Sets the accumulator of the coloumb counting algorithm
 * @param accumulator new value. Resolution = 0.0001.
 */
void SoC_SetAccum(int32_t accum){
	// TODO: sets accumulator.
}
<|MERGE_RESOLUTION|>--- conflicted
+++ resolved
@@ -6,11 +6,8 @@
  * calculation algorithm.
  */
 void SoC_Init(void){
-<<<<<<< HEAD
 	uint32_t x = 5;
-=======
-	int32_t accum = 0;
->>>>>>> 3b3b29d5
+
 	// TODO: Initilize timer. 32 bit timer.
 }
 
