--- conflicted
+++ resolved
@@ -66,12 +66,4 @@
  */
 void FIFO_Put_Rx(uint8_t data);
 
-<<<<<<< HEAD
-#endif
- 
- 
- 
-=======
-
-#endif
->>>>>>> dc09415b
+#endif