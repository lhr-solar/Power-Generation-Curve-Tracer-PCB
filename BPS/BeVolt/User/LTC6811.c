--- conflicted
+++ resolved
@@ -85,66 +85,9 @@
 	LTC6811_init_reg_limits(NUM_VOLTAGE_BOARDS, battMod);
 }
 
-<<<<<<< HEAD
 /********************************************************
 *********************************************************/
-=======
-/** LTC6811_SendCmd
- * Sends command to LTC6811
- * Packet format:
- * [16 bits : cmd][16 bits : pec]
- * @param unsigned int 16-bit cmd
- */
-void LTC6811_SendCmd(uint16_t txCmd){
-	uint8_t cmd[4];		// packet that will be sent
-  uint16_t pec;		// packet error check		
-
-	// Format command
-  cmd[0] = (txCmd >> 8) & 0xFF;		// Commands are 16 bits but SPI only sends them 8 bits at a time
-  cmd[1] = (txCmd & 0xFF);
-  pec = pec15((char *)cmd, 2);
-  cmd[2] = (uint8_t)(pec >> 8);
-  cmd[3] = (uint8_t)(pec);
-	
-	// Send to LTC6811
-	GPIOB->ODR &= ~GPIO_Pin_6;		// CS low
-	SPI_Write8(cmd, 4);
-	GPIOB->ODR |= GPIO_Pin_6;		// CS high
-}
-
-/** LTC6811_Write
- * Sends command then sends data to all LTC6811's
- * Packet format:
- * [16 bits : cmd][16 bits : pec][CMD_LEN - 32 bits : data]
- * @param unsigned 16-bit command
- * @param unsigned 8 bit data packet to be sent
- */
-void LTC6811_Write(uint16_t txCmd, uint8_t *data){
-	const uint8_t BYTES_IN_REG = 6;
-  const uint8_t CMD_LEN = 4+(8*NUM_VOLTAGE_BOARDS);
-  uint8_t cmd[CMD_LEN];
-  uint16_t dataPec;			// packet error check for data
-  uint16_t cmdPec;				// packet error check for cmd
-  uint8_t cmdIdx;
-
-	// Format command
-  cmd[0] = (txCmd >> 8) & 0xFF;
-  cmd[1] = (txCmd & 0xFF);;
-  cmdPec = pec15((char *)cmd, 2);
-  cmd[2] = (uint8_t)(cmdPec >> 8);
-  cmd[3] = (uint8_t)(cmdPec);
-  cmdIdx = 4;
-	
-	// Format data
-	// Executes for each LTC681x in daisy chain, this loops starts with
-  for (uint8_t currentIC = NUM_VOLTAGE_BOARDS; currentIC > 0; currentIC--){
-    // the last IC on the stack. The first configuration written is
-    // received by the last IC in the daisy chain
-    for (uint8_t currentByte = 0; currentByte < BYTES_IN_REG; currentByte++)    {
-      cmd[cmdIdx] = data[((currentIC - 1) * 6) + currentByte];
-      cmdIdx = cmdIdx + 1;
-    }
->>>>>>> 8846c0bc
+
 
 void LTC6811_init_reg_limits(uint8_t total_ic, cell_asic ic[])
 {
@@ -159,7 +102,6 @@
   }
 }
 
-<<<<<<< HEAD
 /*
 Starts cell voltage conversion
 */
@@ -180,55 +122,7 @@
 {
   LTC681x_adcvsc(MD,DCP);
 }
-=======
-	// Send to LTC6811
-	GPIOB->ODR &= ~GPIO_Pin_6;		// CS low
-	SPI_Write8(cmd, CMD_LEN);
-	GPIOB->ODR |= GPIO_Pin_6;		// CS high
-}
-
-/** LTC6811_Read
- * Sends command to LTC6811 then reads all the data that the LTC6811 sends back
- * @param unsigned 16-bit command
- * @param pointer to unsigned 8-bit array that will hold data that is received
- * @param max size of rx array
- * @return pecError (just to check if any noise affected communication)
- */
-int8_t LTC6811_Read(uint16_t txCmd, uint8_t *rxData, uint32_t rxSize){
-	const uint8_t BYTES_IN_REG = 8;
-  uint8_t cmd[4];
-  uint8_t data[256];
-  int8_t pecError = 0;
-  uint16_t cmdPec;
-  uint16_t dataPec;
-  uint16_t receivedPec;
-
-	// Format command
-  cmd[0] = (txCmd >> 8) & 0xFF;
-  cmd[1] = txCmd & 0xFF;
-  cmdPec = pec15((char *)cmd, 2);
-  cmd[2] = (uint8_t)(cmdPec >> 8);
-  cmd[3] = (uint8_t)(cmdPec);
-
-	// Send to LTC6811
-	GPIOB->ODR &= ~GPIO_Pin_6;		// CS low
-	SPI_WriteRead8(cmd, 4, data, (BYTES_IN_REG * NUM_VOLTAGE_BOARDS));	//Read the configuration data of all ICs on the daisy chain into
-	GPIOB->ODR |= GPIO_Pin_6;		// CS high
-
-	//executes for each LTC681x in the daisy chain and packs the data
-  for (uint8_t currentIC = 0; currentIC < NUM_VOLTAGE_BOARDS; currentIC++){
-    //into the r_comm array as well as check the received Config data
-    //for any bit errors
-    for (uint8_t currentByte = 0; currentByte < BYTES_IN_REG; currentByte++){
-      rxData[(currentIC * 8) + currentByte] = data[currentByte + (currentIC*BYTES_IN_REG)];
-    }
-    receivedPec = (rxData[(currentIC*8)+6]<<8) + rxData[(currentIC * 8) + 7];
-    dataPec = pec15((char *)&rxData[currentIC * 8], 6);
-    if (receivedPec != dataPec){
-      pecError = -1;
-    }
-  }
->>>>>>> 8846c0bc
+
 
 // Starts cell voltage  and GPIO 1&2 conversion
 void LTC6811_adcvax(
@@ -592,7 +486,6 @@
   LTC681x_reset_crc_count(total_ic,ic);
 }
 
-<<<<<<< HEAD
 //Helper function to intialize CFG variables.
 void LTC6811_init_cfg(uint8_t total_ic, cell_asic ic[])
 {
@@ -615,53 +508,6 @@
 void LTC6811_set_cfgr_adcopt(uint8_t nIC, cell_asic ic[], bool adcopt)
 {
   LTC681x_set_cfgr_adcopt(nIC,ic,adcopt);
-=======
-  cmdPec = pec15((char *)cmd, 2);
-  cmd[2] = (uint8_t)(cmdPec >> 8);
-  cmd[3] = (uint8_t)(cmdPec);
-
-  
-  SPI_WriteRead8(cmd,4,data,(8 * NUM_VOLTAGE_BOARDS));
-  
-}
-
-/*********************************************************************************************************
-Copyright 2012 Analog Devices, Inc. (ADI)
-Permission to freely use, copy, modify, and distribute this software for any purpose with or
-without fee is hereby granted, provided that the above copyright notice and this permission
-notice appear in all copies: THIS SOFTWARE IS PROVIDED “AS IS” AND ADI DISCLAIMS ALL WARRANTIES INCLUDING
-ALL IMPLIED WARRANTIES OF MERCHANTABILITY AND FITNESS. IN NO EVENT SHALL ADI BE LIABLE FOR ANY
-SPECIAL, DIRECT, INDIRECT, OR CONSEQUENTIAL DAMAGES OR ANY DAMAGES WHATSOEVER RESULTING FROM ANY USE
-OF SAME, INCLUDING ANY LOSS OF USE OR DATA OR PROFITS, WHETHER IN AN ACTION OF CONTRACT, NEGLIGENCE OR
-OTHER TORTUOUS ACTION, ARISING OUT OF OR IN CONNECTION WITH THE USE OR PERFORMANCE OF THIS SOFTWARE.
-*********************************************************************************************************/
-int16_t pec15Table[256];
-int16_t CRC15_POLY = 0x4599;
-void init_PEC15_Table(){
-	uint16_t remainder;
-	for (int i = 0; i < 256; i++){
-		remainder = i << 7;
-		for (int bit = 8; bit > 0; --bit){
-			if (remainder & 0x4000){
-				remainder = ((remainder << 1));
-				remainder = (remainder ^ CRC15_POLY);
-			}else{
-				remainder = ((remainder << 1));
-			}
-		}
-		pec15Table[i] = remainder&0xFFFF;
-	}
-}
-
-uint16_t pec15 (char *data , int len){
-	uint16_t remainder,address;
-	remainder = 16;//PEC seed
-	for (int i = 0; i < len; i++){
-	address = ((remainder >> 7) ^ data[i]) & 0xff;//calculate PEC table address
-	remainder = (remainder << 8 ) ^ pec15Table[address];
-	}
-	return (remainder*2);//The CRC15 has a 0 in the LSB so the final value must be multiplied by 2
->>>>>>> 8846c0bc
 }
 //Helper function to set GPIO bits
 void LTC6811_set_cfgr_gpio(uint8_t nIC, cell_asic ic[],bool gpio[5])
