--- conflicted
+++ resolved
@@ -9,17 +9,13 @@
  */
 
 #include <stdint.h>
-<<<<<<< HEAD
+#include <string.h>
 #include "stm32f4xx.h"
 #include "Definition.h"
 #include "SPI.h"
 
 // Global variables
 uint16_t static modules[NUM_MODULES];		// Holds voltage values of modules
-=======
-#include "LTC6811.h"
-#include "stm32f4xx.h"
-#include <string.h>
 
 #define SEND_BUFFER_SIZE 31
 
@@ -50,7 +46,6 @@
 
 // Global variables
 uint16_t *RecievedData;
->>>>>>> 4f37b92e
 
 // Private Functions
 static void init_PEC15_Table();
@@ -67,60 +62,11 @@
 	GPIOA->MODER
 }
 
-<<<<<<< HEAD
-=======
-// TODO: implement
-/** LTC6811_Init
- * Initializes SPI for LTC6820 to convert to isoSPI
- * Initializes and configures LTC6811
- */
-void LTC6811_Init(void){
-	GPIO_InitTypeDef GPIO_InitStruct;
-	SPI_InitTypeDef SPI_InitStruct;
-	
-	RCC_AHB1PeriphClockCmd(RCC_AHB1Periph_GPIOB, ENABLE);	// 1) Initialize GPIO port A clock
-	RCC_APB1PeriphClockCmd(RCC_APB1Periph_SPI3, ENABLE);
-	
-	GPIO_InitStruct.GPIO_Pin = GPIO_Pin_5 | GPIO_Pin_6 | GPIO_Pin_7;		// 2) Initialize which pins to use
-	GPIO_InitStruct.GPIO_Mode = GPIO_Mode_AF;							// 3) Set PA8 and PA9 as alternate function
-	GPIO_InitStruct.GPIO_PuPd = GPIO_PuPd_UP;							// 4) Set the resistor to pull-up
-	GPIO_InitStruct.GPIO_Speed = GPIO_Speed_50MHz;				// 5) Initialize the speed of communication as 25 MHz
-	GPIO_InitStruct.GPIO_OType = GPIO_OType_PP;						// 6) Set to open drain
-	GPIO_Init(GPIOA, &GPIO_InitStruct);
-	
-	GPIO_PinAFConfig(GPIOA, GPIO_PinSource5, GPIO_AF_SPI1);
-	GPIO_PinAFConfig(GPIOA, GPIO_PinSource6, GPIO_AF_SPI1);
-	GPIO_PinAFConfig(GPIOA, GPIO_PinSource7, GPIO_AF_SPI1);
-	
-	GPIO_InitStruct.GPIO_Pin = GPIO_Pin_8;
-	GPIO_InitStruct.GPIO_Mode = GPIO_Mode_OUT;
-	GPIO_Init(GPIOA, &GPIO_InitStruct);
-	
-	SPI_InitStruct.SPI_FirstBit = SPI_FirstBit_MSB;
-	SPI_InitStruct.SPI_BaudRatePrescaler = SPI_BaudRatePrescaler_2;
-	SPI_InitStruct.SPI_NSS = SPI_NSS_Soft;
-	SPI_InitStruct.SPI_CPHA = SPI_CPHA_1Edge;
-	SPI_InitStruct.SPI_CPOL = SPI_CPOL_Low;
-	SPI_InitStruct.SPI_CRCPolynomial = 0x1;
-	SPI_InitStruct.SPI_DataSize = SPI_DataSize_8b;
-	SPI_InitStruct.SPI_Direction = SPI_Direction_Rx | SPI_Direction_Tx;
-	SPI_InitStruct.SPI_Mode = SPI_Mode_Master;
-	
-	SPI_Init(SPI1, &SPI_InitStruct);
-	SPI_Cmd(SPI1, ENABLE);
-}
-
->>>>>>> 4f37b92e
 /** LTC6811_SendCmd
  * Sends command data to LTC6811
  * @param unsigned int 16-bit data
  */
 uint16_t *LTC6811_SendCmd(uint16_t *data){
-<<<<<<< HEAD
-	
-}
-
-=======
 	while(data != NULL){
 		//Send
 		while((SPI1->SR & 0x080) != 0);
@@ -133,7 +79,6 @@
 	}
 }
 	
->>>>>>> 4f37b92e
 /** LTC6811_Measure
  * Sends command to LTC6811 to gather and save all ADC values
  * @return unsigned int 16-bit measurements from all ADC's
