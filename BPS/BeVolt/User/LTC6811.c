--- conflicted
+++ resolved
@@ -72,54 +72,6 @@
 #include "stm32f4xx.h"
 #include "SPI.h"
 
-<<<<<<< HEAD
-// Global variables
-uint16_t static modules[NUM_MODULES];		// Holds voltage values of modules
-
-#define SEND_BUFFER_SIZE 31
-
-#define ADC_MODE_NORMAL 0x080 // ADC Mode Normal
-#define ADC_STD 0x260 // Basic required bits for ADC init
-#define DCP_YES 0x10 // Discharge permitted
-#define ADCV (ADC_MODE_NORMAL | ADC_STD)
-
-#define ADCVSC_STD 0x4C7
-#define ADCVSC (ADCVSC_STD | ADC_MODE_NORMAL)
-
-#define WRCFGA 0x001 // Write configuration register group A
-#define WRCFGB 0x024 
-#define RDCFGA 0x002 // Read configuration register group A
-#define RDCFGB 0x026 
-#define RDCVA  0x004 // Read cell voltage register group A
-#define RDCVB  0x006 // etc.
-#define RDCVC  0x008
-#define RDCVD  0x00A
-#define RDCVE  0x009
-#define RDCVF  0x00B
-#define RDAUXA 0x00C // Read auxilliary register group A
-#define RDAUXB 0x00E // etc.
-#define RDAUXC 0x00D
-#define RDAUXD 0x00F
-#define RDSTATA 0x010 // Read status register group A
-#define RDSTATB 0x012 // Read status register group B
-
-// Global variables
-uint16_t *RecievedData;
-
-// Private Functions
-static void init_PEC15_Table();
-uint16_t pec15 (char *data, int len);
-
-// Public Definitions
-/** LTC6811_Init
- * Initializes SPI for LTC6820 to convert to isoSPI
- * Initializes and configures LTC6811
- */
-void LTC6811_Init(void){
-	SPI1_Init();
-	RCC_AHB1PeriphClockCmd(RCC_AHB1Periph_GPIOB, ENABLE);
-	GPIOA->MODER;
-=======
 /*********************************************************/
 /*** Code that was added by UTSVT. ***/
 /*********************************************************/
@@ -131,7 +83,6 @@
 	LTC681x_init_cfg(NUM_VOLTAGE_BOARDS, battMod);
 	LTC6811_reset_crc_count(NUM_VOLTAGE_BOARDS, battMod);
 	LTC6811_init_reg_limits(NUM_VOLTAGE_BOARDS, battMod);
->>>>>>> 47cd1b88
 }
 
 /********************************************************
